--- conflicted
+++ resolved
@@ -1,16 +1,14 @@
-import multiprocessing
 import typing
 import warnings
-from math import log
+
 from statistics import mean
 from sumsim.model import Sample
 import multiprocessing
+
 from math import log
 import numpy as np
 
-import hpotk.algorithm
-import numpy as np
-from sumsim.model._base import Sample
+import hpotk
 
 
 class IcTransformer:
@@ -23,8 +21,8 @@
         self._root = hpo.get_term(root).identifier
         self._strategy = str
 
-    def transform(self, ic_dict: typing.Mapping[hpotk.TermId, float], strategy: str = 'mean') -> (
-            typing.Mapping)[hpotk.TermId, float]:
+    def transform(self, ic_dict: typing.Mapping[hpotk.TermId, float],
+                  strategy: str = 'mean') -> typing.Mapping[hpotk.TermId, float]:
         self._strategy = strategy
         pheno_abn = {i for i in self._hpo.graph.get_descendants(self._root, include_source=True)}
         dict_keys = set(ic_dict.keys())
@@ -53,7 +51,6 @@
 
     def _use_max(self, ic_dict: typing.Mapping[hpotk.TermId, float]) -> typing.Mapping[hpotk.TermId, float]:
         delta_ic_dict = {}
-<<<<<<< HEAD
         for term, term_ic in ic_dict.items():
             if term != self._root:
                 parents = self._hpo.graph.get_parents(term)
@@ -61,11 +58,6 @@
             else:
                 parent_ic = 0
             delta_ic_dict[term] = term_ic - parent_ic
-=======
-        for TermID in ic_dict:
-            parent_ic = max([ic_dict[i.value] for i in self._hpo.graph.get_parents(TermID)], default=0)
-            delta_ic_dict[TermID] = ic_dict[TermID] - parent_ic
->>>>>>> 41a96050
         return delta_ic_dict
 
 
@@ -74,7 +66,6 @@
     Create a dictionary providing the information content of terms.
     """
 
-<<<<<<< HEAD
     def __init__(self, hpo: hpotk.MinimalOntology, root: str = "HP:0000118"):
         self._hpo = hpo.graph
         self._root = hpo.get_term(root)
@@ -83,8 +74,7 @@
         self.used_pheno_abn = set()
         self.sample_array = None
 
-    def calculate_ic_from_samples(self, samples: typing.Sequence[Sample]) -> typing.Mapping[
-            hpotk.TermId, float]:
+    def calculate_ic_from_samples(self, samples: typing.Sequence[Sample]) -> typing.Mapping[hpotk.TermId, float]:
         self.samples = samples
         self.used_terms = set(pf for sample in samples for pf in sample.phenotypic_features)
         self.used_pheno_abn = self.used_terms & {i for i in self._hpo.get_descendants(self._root, include_source=True)}
@@ -93,40 +83,18 @@
                           "in your ontology! These terms will be ignored.")
         self.sample_array = self._get_sample_array()
         # Define the number of processes to use
-        num_processes = multiprocessing.cpu_count() - 2  # Use all but 2 available CPU cores
+        num_processes = max(1, multiprocessing.cpu_count() - 2)  # Use all but 2 available CPU cores
         # Create a multiprocessing pool
         pool = multiprocessing.Pool(processes=num_processes)
         results = list(pool.imap(self._get_term_ic, self._hpo.get_descendants(self._root, include_source=True)))
-=======
-    def __init__(self, hpo: hpotk.MinimalOntology):
-        self._hpo = hpo.graph
-        self.samples = None
-        self.used_terms = set()
-        self.sample_array = None
-
-    def calculate_ic_from_samples(self, samples: typing.Sequence[Sample], root: str = "HP:0000118") -> typing.Mapping[str, float]:
-        self.samples = samples
-        self.used_terms = set(pf.value for sample in samples for pf in sample.phenotypic_features)
-        self.sample_array = self._get_sample_array()
-        # Define the number of processes to use
-        num_processes = max(1, multiprocessing.cpu_count() - 2)  # Use all but 2 available CPU cores
-        # Create a multiprocessing pool
-        pool = multiprocessing.Pool(processes=num_processes)
-        results = list(pool.imap(self._get_term_freq, self._hpo.get_descendants(root, include_source=True)))
->>>>>>> 41a96050
         pool.close()
         ic_dict = {key: value for key, value in results}
         return ic_dict
 
     def _get_sample_array(self) -> np.array:
-<<<<<<< HEAD
         # Convert hpotk.TermID to string for array index
         array_type = [(col.value, bool) for col in self.used_pheno_abn]
         array = np.zeros(len(self.samples), dtype=array_type)
-=======
-        dtype = [(col, bool) for col in self.used_terms]
-        array = np.zeros(len(self.samples), dtype=dtype)
->>>>>>> 41a96050
         i = 0
         for sample in self.samples:
             for term in sample.phenotypic_features:
@@ -134,24 +102,12 @@
             i = i + 1
         return array
 
-<<<<<<< HEAD
     def _get_term_ic(self, term: hpotk.TermId) -> (hpotk.TermId, float):
         term_descendants = set(i for i in self._hpo.get_descendants(term, include_source=True))
         relevant_descendants = [i.value for i in list(term_descendants & self.used_pheno_abn)]
-=======
-
-    def _get_term_freq(self, term: hpotk.TermId) -> (str, float):
-        term_descendants = set(i.value for i in self._hpo.get_descendants(term.value, include_source=True))
-        relevant_descendants = list(term_descendants & self.used_terms)
->>>>>>> 41a96050
         if len(relevant_descendants) > 0:
             freq = sum(1 if any(row[relevant_descendants]) else 0 for row in self.sample_array)
         else:
             freq = 1
-<<<<<<< HEAD
         ic = log(len(self.sample_array) / freq)
-        return term, ic
-=======
-        ic = log(len(self.sample_array)/freq)
-        return (term.value, ic)
->>>>>>> 41a96050
+        return term, ic